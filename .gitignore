# Byte-compiled / optimized / DLL files
__pycache__/
*.py[codz]
*$py.class

# C extensions
*.so

# Distribution / packaging
.Python
build/
develop-eggs/
dist/
downloads/
eggs/
.eggs/
lib/
lib64/
parts/
sdist/
var/
wheels/
share/python-wheels/
*.egg-info/
.installed.cfg
*.egg
MANIFEST

# PyInstaller
#  Usually these files are written by a python script from a template
#  before PyInstaller builds the exe, so as to inject date/other infos into it.
*.manifest
*.spec

# Installer logs
pip-log.txt
pip-delete-this-directory.txt

# Unit test / coverage reports
htmlcov/
.tox/
.nox/
.coverage
.coverage.*
.cache
nosetests.xml
coverage.xml
*.cover
*.py.cover
.hypothesis/
.pytest_cache/
cover/

# Translations
*.mo
*.pot

# Django stuff:
*.log
local_settings.py
db.sqlite3
db.sqlite3-journal

# Flask stuff:
instance/
.webassets-cache

# Scrapy stuff:
.scrapy

# Sphinx documentation
docs/_build/

# PyBuilder
.pybuilder/
target/

# Jupyter Notebook
.ipynb_checkpoints

# IPython
profile_default/
ipython_config.py

# pyenv
#   For a library or package, you might want to ignore these files since the code is
#   intended to run in multiple environments; otherwise, check them in:
# .python-version

# pipenv
#   According to pypa/pipenv#598, it is recommended to include Pipfile.lock in version control.
#   However, in case of collaboration, if having platform-specific dependencies or dependencies
#   having no cross-platform support, pipenv may install dependencies that don't work, or not
#   install all needed dependencies.
#Pipfile.lock

# UV
#   Similar to Pipfile.lock, it is generally recommended to include uv.lock in version control.
#   This is especially recommended for binary packages to ensure reproducibility, and is more
#   commonly ignored for libraries.
#uv.lock

# poetry
#   Similar to Pipfile.lock, it is generally recommended to include poetry.lock in version control.
#   This is especially recommended for binary packages to ensure reproducibility, and is more
#   commonly ignored for libraries.
#   https://python-poetry.org/docs/basic-usage/#commit-your-poetrylock-file-to-version-control
#poetry.lock
#poetry.toml

# pdm
#   Similar to Pipfile.lock, it is generally recommended to include pdm.lock in version control.
#   pdm recommends including project-wide configuration in pdm.toml, but excluding .pdm-python.
#   https://pdm-project.org/en/latest/usage/project/#working-with-version-control
#pdm.lock
#pdm.toml
.pdm-python
.pdm-build/

# pixi
#   Similar to Pipfile.lock, it is generally recommended to include pixi.lock in version control.
#pixi.lock
#   Pixi creates a virtual environment in the .pixi directory, just like venv module creates one
#   in the .venv directory. It is recommended not to include this directory in version control.
.pixi

# PEP 582; used by e.g. github.com/David-OConnor/pyflow and github.com/pdm-project/pdm
__pypackages__/

# Celery stuff
celerybeat-schedule
celerybeat.pid

# SageMath parsed files
*.sage.py

# Environments
.env
.envrc
.venv
env/
venv/
ENV/
env.bak/
venv.bak/

# Spyder project settings
.spyderproject
.spyproject

# Rope project settings
.ropeproject

# mkdocs documentation
/site

# mypy
.mypy_cache/
.dmypy.json
dmypy.json

# Pyre type checker
.pyre/

# pytype static type analyzer
.pytype/

# Cython debug symbols
cython_debug/

# PyCharm
#  JetBrains specific template is maintained in a separate JetBrains.gitignore that can
#  be found at https://github.com/github/gitignore/blob/main/Global/JetBrains.gitignore
#  and can be added to the global gitignore or merged into this file.  For a more nuclear
#  option (not recommended) you can uncomment the following to ignore the entire idea folder.
#.idea/

# Abstra
# Abstra is an AI-powered process automation framework.
# Ignore directories containing user credentials, local state, and settings.
# Learn more at https://abstra.io/docs
.abstra/

# Visual Studio Code
#  Visual Studio Code specific template is maintained in a separate VisualStudioCode.gitignore 
#  that can be found at https://github.com/github/gitignore/blob/main/Global/VisualStudioCode.gitignore
#  and can be added to the global gitignore or merged into this file. However, if you prefer, 
#  you could uncomment the following to ignore the entire vscode folder
# .vscode/

# Ruff stuff:
.ruff_cache/

# PyPI configuration file
.pypirc

# Cursor
#  Cursor is an AI-powered code editor. `.cursorignore` specifies files/directories to
#  exclude from AI features like autocomplete and code analysis. Recommended for sensitive data
#  refer to https://docs.cursor.com/context/ignore-files
.cursorignore
.cursorindexingignore

# Marimo
marimo/_static/
marimo/_lsp/
__marimo__/


# Data directories
<<<<<<< HEAD
=======
=======
__pycache__/

>>>>>>> 8b6c7fe9
.ipynb_checkpoints/
.DS_Store

# coverage
.coverage
htmlcov/

# Ignore the artifacts directoryt
<<<<<<< HEAD
artifacts/
=======
artifacts/
>>>>>>> 8b6c7fe9
<|MERGE_RESOLUTION|>--- conflicted
+++ resolved
@@ -208,12 +208,7 @@
 
 
 # Data directories
-<<<<<<< HEAD
-=======
-=======
 __pycache__/
-
->>>>>>> 8b6c7fe9
 .ipynb_checkpoints/
 .DS_Store
 
@@ -222,8 +217,4 @@
 htmlcov/
 
 # Ignore the artifacts directoryt
-<<<<<<< HEAD
 artifacts/
-=======
-artifacts/
->>>>>>> 8b6c7fe9
